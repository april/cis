#!/usr/bin/env python

from cis_profile.common import WellKnown
from cis_profile.common import DotDict
from cis_profile.common import MozillaDataClassification
from cis_profile.common import DisplayLevel

import cis_crypto.operation
import cis_profile.exceptions
import jose.exceptions
import json
import json.decoder
from uuid import uuid5
from uuid import NAMESPACE_URL
from base64 import urlsafe_b64encode
from boto3.dynamodb.types import TypeSerializer
from botocore.exceptions import ClientError


try:
    from json.decoder import JSONDecodeError
except ImportError:
    JSONDecodeError = ValueError
import jsonschema
import logging
import os
import time

logger = logging.getLogger(__name__)


class User(object):
    """
    A Mozilla IAM Profile "v2" user structure.
    It is loaded a configuration file (JSON) and dynamically generated.
    If you wish to change the structure, modify the JSON file!

    By default this will load the JSON file with its defaults.

    You can use this like a normal class:
    ```
    from cis_profile import User
    skel_user = User(user_id="bobsmith")
    skel_user.user_id.value = "notbobsmith"
    if skel_user.validate():
        profile = skel_user.as_json()
    ```
    """

    def __init__(self, user_structure_json=None, user_structure_json_file=None, discovery_url=None, **kwargs):
        """
        @user_structure_json an existing user structure to load in this class
        @user_structure_json_file an existing user structure to load in this class, from a JSON file
        @discovery_url the well-known Mozilla IAM URL
        @kwargs any user profile attribute name to override on initializing, eg "user_id='test'"
        """
        if discovery_url is None:
            discovery_url = os.environ.get("CIS_DISCOVERY_URL", "https://auth.mozilla.com/.well-known/mozilla-iam")
        self.__well_known = WellKnown(discovery_url)

        if user_structure_json is not None:
            # Auto-detect if the passed struct is a JSON string or JSON dict
            if isinstance(user_structure_json, str):
                self.load(json.loads(user_structure_json))
            else:
                self.load(user_structure_json)
        elif user_structure_json_file is not None:
            self.load(self.get_profile_from_file(user_structure_json_file))
        else:
            # Load builtin defaults
            self.load(self.get_profile_from_file("data/user_profile_null.json"))

        # Insert defaults from kwargs
        for kw in kwargs:
            if kw in self.__dict__.keys():
                try:
                    self.__dict__[kw]["value"] = kwargs[kw]
                except KeyError:
                    self.__dict__[kw]["values"] += [kwargs[kw]]
            else:
                logger.error("Unknown user profile attribute {}".format(kw))
                raise Exception("Unknown user profile attribute {}".format(kw))

        self.__signop = cis_crypto.operation.Sign()
        self.__verifyop = cis_crypto.operation.Verify()
        self.__verifyop.well_known = self.__well_known.get_well_known()

    def load(self, profile_json):
        """
        Load an existing JSON profile
        @profile_json: dict (e.g. from json.load() or json.loads())
        """
        logger.debug("Loading profile JSON data structure into class object")
        self.__dict__.update(DotDict(profile_json))

    def get_profile_from_file(self, user_structure_json_path):
        """
        Load the json structure into a 'DotDict' so that attributes appear as addressable object values
        Usually used with load().
        """
        logger.debug("Loading default profile JSON structure from {}".format(user_structure_json_path))
        if not os.path.isfile(user_structure_json_path):
            dirname = os.path.dirname(os.path.realpath(__file__))
            path = dirname + "/" + user_structure_json_path
        else:
            path = user_structure_json_path
        return DotDict(json.load(open(path)))

    def merge(self, user_to_merge_in, level=None, _internal_level=None):
        """
        Recursively merge user attributes:
        Merge a User object with another User object. This will override all fields from the current user by non-null
        (non-None) fields from `user_to_merge_in`.
        Ex:
        u_orig = User()
        u_patch = User()
        u_patch.timezone.value = "GMT -07:00 America/Los Angeles"
        print(u_patch.uuid.value)
        # >>> None

        u_orig.merge(u_patch)
        print(u_orig.timezone.value)
        # >>> GMT -07:00 America/Los Angeles
        print(u_orig.uuid.value)
        # >>> None # <= unchanged because null/None

        This is useful when updating existing users, rather than manually matching fields

        !!! WARNING !!! This function will not do a validation of signatures or publishers. YOU must perform these tasks
        by calling the appropriate functions.

        @user_to_merge_in User object the user to merge into the current user object
        @level dict of an attribute. This can be user_to_merge_in.__dict__ for the top level (recurses through all
        attributes). The level MUST be from user_to_merge_in, not from the original/current user.
        @_internal_level str attribute name  of previous level attribute from the current user. Used internally.

        This function returns a diff of what was changed and is always successful.
        """
        tomerge = []
        different_attrs = []
        # Default to top level
        if level is None:
            level = user_to_merge_in.__dict__
        if _internal_level is None:
            _internal_level = self.__dict__

        for attr in level.keys():
            # If this is an internal class object, skip it
            if attr.startswith("_") or not isinstance(level[attr], dict):
                continue
            # If we have no signature (or metadata in theory), this is not a "User attribute", keep doing deeper
            if "signature" not in level[attr].keys():
                different_attrs.extend(
                    self.merge(user_to_merge_in, level=level[attr], _internal_level=_internal_level[attr])
                )
            # We will merge this attribute back (granted its not null/None)
            else:
                tomerge.append(attr)

        for attr in tomerge:
            # _internal_level is the original user attr
            # level is the patch/merged in user attr
            # This is where we skip null/None attributes even if the original/current
            # user does not match (ie is not null)
            # What is considered equivalent:
            # Same `value` or `values`
            # Same `metadata.display` or `metadata.verified`
            # Different `signature.*` is ignored if the rest matches (re-signing existing values is ignored)
            # Different `metadata.{last_modified,created,classification}` is ignored if the rest matches
            if level[attr].get("value") is not None or level[attr].get("values") is not None:
                if (_internal_level[attr].get("value") != level[attr].get("value")) or (
                    _internal_level[attr].get("values") != level[attr].get("values")
                    or (_internal_level[attr]["metadata"]["display"] != level[attr]["metadata"]["display"])
                    or (_internal_level[attr]["metadata"]["verified"] != level[attr]["metadata"]["verified"])
                ):
                    logger.debug("Merging in attribute {}".format(attr))
                    different_attrs.append(attr)
                    _internal_level[attr] = level[attr]

        return different_attrs

    def initialize_uuid_and_primary_username(self):
        try:
            salt = cis_crypto.secret.AWSParameterstoreProvider().uuid_salt()
        except ClientError as e:
            logger.critical("No salt set for uuid generation. This is very very dangerous: {}".format(e))
            salt = ""
        now = self._get_current_utc_time()
        uuid = uuid5(NAMESPACE_URL, "{}#{}".format(salt, self.__dict__["user_id"]["value"]))
        self.__dict__["uuid"]["value"] = str(uuid)
        self.__dict__["uuid"]["metadata"]["created"] = now
        self.__dict__["uuid"]["metadata"]["last_modified"] = now
        primary_username = "r--{}".format(urlsafe_b64encode(uuid.bytes).decode("utf-8"))
        self.__dict__["primary_username"]["value"] = primary_username
        self.__dict__["primary_username"]["metadata"]["created"] = now
        self.__dict__["primary_username"]["metadata"]["last_modified"] = now

    def initialize_timestamps(self):
        now = self._get_current_utc_time()
        logger.debug("Setting all profile metadata fields and profile modification timestamps to now: {}".format(now))

        for item in self.__dict__:
            if type(self.__dict__[item]) is not DotDict:
                continue
            if "metadata" in self.__dict__[item]:
                self.__dict__[item]["metadata"]["created"] = now
                self.__dict__[item]["metadata"]["last_modified"] = now
            else:
                # This is a 2nd level attribute such as `access_information`
                # Note that we do not have a 3rd level so this is sufficient
                for subitem in self.__dict__[item]:
                    if isinstance(self.__dict__[item][subitem], dict) and "metadata" in self.__dict__[item][subitem]:
                        self.__dict__[item][subitem]["metadata"]["created"] = now
                        self.__dict__[item][subitem]["metadata"]["last_modified"] = now

        # XXX Hard-coded special profile values
        self.__dict__["last_modified"].value = now
        self.__dict__["created"].value = now

    def update_timestamp(self, req_attr):
        """
        Updates metadata timestamps for that attribute
        @attr a valid user profile attribute
        """
        req_attrs = req_attr.split(".")  # Support subitems/subattributes such as 'access_information.ldap'
        if len(req_attrs) == 1:
            attr = self.__dict__[req_attr]
        else:
            attr = self.__dict__[req_attrs[0]][req_attrs[1]]

        if "metadata" not in attr:
            raise KeyError("This attribute does not have metadata to update")

        now = self._get_current_utc_time()

        logger.debug("Updating to metadata.last_modified={} for attribute {}".format(now, req_attr))
        attr["metadata"]["last_modified"] = now

    def _get_current_utc_time(self):
        """
        returns str of current time that is valid for the CIS user profiles
        """
        # instruct libc that we want UTC
        os.environ["TZ"] = "UTC"
        now = time.strftime("%Y-%m-%dT%H:%M:%S.000Z")
        return now

    def _clean_dict(self):
        """
        Removes non-user-attrs from internal dict
        """
        user = self.__dict__.copy()
        todel = []
        classname = self.__class__.__name__
        for k in user:
            # Anything that is within the class namespace is whitelisted
            if k.startswith("_{}".format(classname)) or k.startswith("_User"):
                todel.append(k)

        for d in todel:
            del user[d]

        return user

    def as_json(self):
        """
        Outputs a JSON version of this user
        Filters out reserved values
        """
        user = self._clean_dict()
        return json.dumps(user)

    def as_dict(self):
        """
        Outputs a real dict version of this user (not a DotDict)
        Filters out reserved values
        """
        user = self._clean_dict()
        return dict(user)

    def as_dynamo_flat_dict(self):
        """
        Flattens out User.as_dict() output into a simple structure without any signature or metadata.
        Effectively, this outputs something like this:
        ```{'uuid': '11c8a5c8-0305-4524-8b41-95970baba84c', 'user_id': 'email|c3cbf9f5830f1358e28d6b68a3e4bf15', ...```
        `flatten()` is recursive.
        Note that this form cannot be verified or validated back since it's missing all attributes!

        Return: dynamodb serialized low level dict of user in a "flattened" form for dynamodb consumption in particular
        """
        user = self._clean_dict()

        def sanitize(attrs):
            # Types whose values need no sanitization to serialize.
            supported_base_types = [type(None), bool, int, float]

            # Empty strings cannot be sanitized.
            is_nonempty_str = lambda s: isinstance(s, str) and len(s) > 0
            not_empty_str = lambda v: not isinstance(v, str) or is_nonempty_str(v)

            if type(attrs) in supported_base_types or is_nonempty_str(attrs):
                return attrs

            # We want to remove empty strings from lists and sanitize everything else.
            if isinstance(attrs, list):
                cleaned = filter(non_empty_str, attrs)

                return list(map(sanitize, cleaned))

            # We are dealing with a dictionary.
            cleaned = {
                key: value
                for key, value in attrs.items()
                if not_empty_str(value)
            }

            # If we have a dictionary, we want to ensure it only has one of either
            # the "value" key or "values" key.
            has_value = "value" in attrs
            has_values = "values" in attrs

            if (has_value and not has_values) or (has_values and not has_value):
                return sanitize(attrs.get("value", attrs.get("values")))
                
            return attrs


<<<<<<< HEAD
=======
            return flat

>>>>>>> 00cebf88
        serializer = TypeSerializer()
        return {k: serializer.serialize(v) for k, v in sanitize(user).items()}

    def filter_scopes(self, scopes=MozillaDataClassification.PUBLIC, level=None):
        """
        Filter in place/the current user profile object (self) to only contain attributes with scopes listed in @scopes
        @scopes list of str
        """
        self._filter_all(level=self.__dict__, valid=scopes, check="classification")

    def filter_display(self, display_levels=[DisplayLevel.PUBLIC, DisplayLevel.NULL], level=None):
        """
        Filter in place/the current user profile object (self) to only contain attributes with display levels listed
        in @display_levels
        @display_levels list of str
        """
        self._filter_all(level=self.__dict__, valid=display_levels, check="display")

    def validate(self):
        """
        Validates against a JSON schema
        """

        return jsonschema.validate(self.as_dict(), self.__well_known.get_schema())

    def verify_all_publishers(self, previous_user):
        """
        Verifies all child nodes have an allowed publisher set according to the rules
        @previous_user profile.User object is the previous user we're updating fields from. This allows for checking if
        fields are being updated (value is already set) or created (values are changed from `null`). It defaults to an
        empty profile (with a bunch of `null` values).

        Ex: user.verify_all_publishers(cis_profile.profile.User()) #this checks against a brand new user

        Returns True on success, False if validation fails.
        """
        for item in self.__dict__:
            if type(self.__dict__[item]) is not DotDict:
                continue
            try:
                attr = self.__dict__[item]
                ret = self.verify_can_publish(attr, attr_name=item, previous_attribute=previous_user.as_dict()[item])
            except (AttributeError, KeyError):
                # This is the 2nd level attribute match, see also initialize_timestamps()
                for subitem in self.__dict__[item]:
                    attr = self.__dict__[item][subitem]
                    ret = self.verify_can_publish(
                        attr,
                        attr_name=subitem,
                        parent_name=item,
                        previous_attribute=previous_user.as_dict()[item][subitem],
                    )
            if ret is not True:
                logger.warning("Verification of publisher failed for attribute {}".format(attr))
                return False
        return True

    def verify_can_publish(self, attr, attr_name, parent_name=None, previous_attribute=None):
        """
        Verifies that the selected publisher is allowed to change this attribute.
        This works for both first-time publishers ('created' permission) and subsequent updates ('update' permission).

        Note that this does NOT VERIFY SIGNATURE and that you MUST call verify_attribute_signature()
        separately.

        If you do not, any publisher can pass a fake publisher name and this function will answer that the publisher is
        allowed to publish, if the correct one is passed.
        @attr dict requested attribute to verify the publisher of.
        @attr_name str the name of the requested attribute as we cannot look this up.
        @parent_name str the name of the requested attribute's parent name as we cannot look this up.
        @previous_attribute dict the previous attribute if the user is being updated. If None, the value is always
        considered to be "updated" from the current value stored in self.__dict__. Otherwise, it will check against
        the passed value if it's `null` or set, and consider it "created" if it's `null`, "updated" otherwise. Makes
        sense? Good!

        Return bool True on publisher allowed to publish, raise Exception otherwise.
        """

        # If there was no change made always allow publishing - this also helps if for example:
        # - user contains a "created" attribute
        # - user has an update merged in
        # - any non-updated attribute will pass here (but may otherwise fail because their attribute will be understood
        # as "updated" otherwise
        if attr == previous_attribute:
            logger.debug("Both attribute match and were not modified, allowing to publish (skipped verification logic)")
            return True

        publisher_name = attr.signature.publisher.name  # The publisher that attempts the change is here
        logger.debug("Verifying that {} is allowed to publish field {}".format(publisher_name, attr_name))
        operation = "create"

        # Rules JSON structure:
        # { "create": { "user_id": [ "publisherA", "publisherB"], ...}, "update": { "user_id": "publisherA",... }
        # I know `updators` is not English :)
        # DO NOTE: "create" is a list while "update" is a single item/str (ie check in the list of creators, but check
        # equality against updators). This is because we explicitely do not support multiple update mechanisms, while we
        # do support multiple create mechanisms.
        rules = self.__well_known.get_publisher_rules()
        if parent_name is None:
            allowed_creators = rules["create"][attr_name]
            allowed_updators = rules["update"][attr_name]
        else:
            try:
                allowed_creators = rules["create"][parent_name][attr_name]
                allowed_updators = rules["update"][parent_name][attr_name]
            except TypeError:  # This is not access_information, this is identities or staff_information
                allowed_creators = rules["create"][parent_name]
                allowed_updators = rules["create"][parent_name]

        # Do we have an attribute to check against?
        if previous_attribute is not None:
            # Creators are only allowed if there is no previous value set
            if (self._attribute_value_set(previous_attribute) is False) and (self._attribute_value_set(attr) is True):
                operation = "create"
                if publisher_name in allowed_creators:
                    logger.debug("[create] {} is allowed to publish field {}".format(publisher_name, attr_name))
                    return True
            else:
                operation = "update"
                # Find if the value changed at all, else don't bother checking and allow it. Otherwise, we'd fail when a
                # publisher tries to validate all fields, but has not actually modified them all.
                # Figure out where values are stored first:
                if "value" in attr:
                    value = "value"
                else:
                    value = "values"

                if attr[value] == previous_attribute[value]:
                    logger.debug(
                        "[noop] {} skipped verification for  {} (no changes)".format(publisher_name, attr_name)
                    )
                    return True
                elif publisher_name == allowed_updators:
                    logger.debug("[update] {} is allowed to publish field {}".format(publisher_name, attr_name))
                    return True

        # No previous attribute set, just check we're allowed to change the field
        else:
            if not self._attribute_value_set(attr):
                operation = "create"
                logger.debug("[create] {} is allowed to publish field {}".format(publisher_name, attr_name))
                return True
            elif publisher_name == allowed_updators:
                logger.debug("[update] {} is allowed to publish field {}".format(publisher_name, attr_name))
                return True
            else:
                logger.warning(
                    "[noop] no previous_attribute passed, but trying to to compare against an existing value"
                    "({}, {})".format(publisher_name, attr_name)
                )
                raise ValueError("previous_attribute must be set when calling this function, if updating an attribute")

        # None of the checks allowed this change, bail!
        logger.warning(
            "[{}] {} is NOT allowed to publish field {} (value: {}, previous_attribute value: {})".format(
                operation, publisher_name, attr_name, attr, previous_attribute
            )
        )
        raise cis_profile.exceptions.PublisherVerificationFailure(
            "[{}] {} is NOT allowed to publish field {}".format(operation, publisher_name, attr_name)
        )

    def verify_all_signatures(self):
        """
        Verifies all child nodes with a non-null value's signature against a publisher signature
        """
        for item in self.__dict__:
            if type(self.__dict__[item]) is not DotDict:
                continue
            try:
                attr = self.__dict__[item]
                if self._attribute_value_set(attr):
                    logger.debug("Verifying attribute {}".format(item))
                    attr = self._verify_attribute_signature(attr)
            except KeyError:
                # This is the 2nd level attribute match, see also initialize_timestamps()
                for subitem in self.__dict__[item]:
                    attr = self.__dict__[item][subitem]
                    if self._attribute_value_set(attr):
                        logger.debug("Verifying attribute {}.{}".format(item, subitem))
                        attr = self._verify_attribute_signature(attr)
            if attr is None:
                logger.warning("Verification failed for attribute {}".format(attr))
                return False
        return True

    def verify_attribute_signature(self, req_attr):
        """
        Verify the signature of an attribute
        @req_attr str this is this user's attribute name, which will be looked up and verified in place
        """
        req_attrs = req_attr.split(".")  # Support subitems/subattributes such as 'access_information.ldap'
        if len(req_attrs) == 1:
            attr = self.__dict__[req_attr]
        else:
            attr = self.__dict__[req_attrs[0]][req_attrs[1]]
        return self._verify_attribute_signature(attr)

    def _verify_attribute_signature(self, attr, publisher_name=None):
        """
        Verify the signature of an attribute
        @attr dict a structure of this user to be verified
        @publisher_name str this is the name of the publisher that should be signing this attribute. If None, the
        publisher_name from the current user structure is used instead and no check is performed.
        """

        if not self._attribute_value_set(attr):
            logger.error(
                "Disallowing verification of NULL (None) value(s) attribute: {} for publisher {}".format(
                    attr, publisher_name
                )
            )
            raise cis_profile.exceptions.SignatureVerificationFailure("Cannot verify attribute with NULL value(s)")
        if publisher_name is not None and attr["signature"]["publisher"]["name"] != publisher_name:
            raise cis_profile.exceptions.SignatureVerificationFailure("Incorrect publisher")
        else:
            # If publisher name is not passed, we default to the attribute's built-in publisher
            publisher_name = attr["signature"]["publisher"]["name"]

        logger.debug(
            "Attempting signature verification for publisher: {} and attribute: {}".format(publisher_name, attr)
        )
        self.__verifyop.load(attr["signature"]["publisher"]["value"])
        try:
            signed = json.loads(self.__verifyop.jws(publisher_name))
        except jose.exceptions.JWSError as e:
            logger.warning("Attribute signature verification failure: {} ({})".format(attr, publisher_name))
            raise cis_profile.exceptions.SignatureVerificationFailure(
                "Attribute signature verification failure for {}" "({}) ({})".format(attr, publisher_name, e)
            )

        # Finally check our object matches the stored data
        attrnosig = attr.copy()
        del attrnosig["signature"]

        if signed is None:
            raise cis_profile.exceptions.SignatureVerificationFailure(
                "No data returned by jws() call for " "attribute {}".format(attr)
            )
        elif signed != attrnosig:
            raise cis_profile.exceptions.SignatureVerificationFailure(
                "Signature data in jws does not match " "attribute data => {} != {}".format(attrnosig, signed)
            )
        return attr

    def sign_all(self, publisher_name, safety=True):
        """
        Sign all child nodes with a non-null value(s) OR empty values (strict=False)
        This requires cis_crypto to be properly setup (i.e. with keys)
        To sign empty values, manually call sign_attribute()

        @publisher_name str a publisher name (will be set in signature.publisher.name at signing time)
        @safety bool if off will not raise a SignatureRefused error when your publisher_name does not match (will not
        sign either!)
        """

        logger.debug("Signing all profile fields that have a value set with publisher {}".format(publisher_name))
        for item in self.__dict__:
            if type(self.__dict__[item]) is not DotDict:
                continue
            try:
                attr = self.__dict__[item]
                if self._attribute_value_set(attr, strict=True):
                    if attr["signature"]["publisher"]["name"] == publisher_name:
                        logger.debug("Signing attribute {}".format(item))
                        attr = self._sign_attribute(attr, publisher_name)
                    else:
                        logger.error(
                            "Attribute has value set but wrong publisher set, cannot sign: {} (publisher: {})".format(
                                attr, publisher_name
                            )
                        )
                        if safety:
                            raise cis_profile.exceptions.SignatureRefused(
                                "Attribute has value set but wrong publisher set, cannot" " sign", attr
                            )
            except KeyError:
                # This is the 2nd level attribute match, see also initialize_timestamps()
                for subitem in self.__dict__[item]:
                    attr = self.__dict__[item][subitem]
                    if self._attribute_value_set(attr, strict=True):
                        if attr["signature"]["publisher"]["name"] == publisher_name:
                            logger.debug("Signing attribute {}.{}".format(item, subitem))
                            attr = self._sign_attribute(attr, publisher_name)
                        else:
                            logger.error(
                                "Attribute has value set but wrong publisher set, cannot sign: {} (publisher: "
                                "{})".format(attr, publisher_name)
                            )
                            if safety:
                                raise cis_profile.exceptions.SignatureRefused(
                                    "Attribute has value set but wrong publisher set, cannot" " sign", attr
                                )

    def sign_attribute(self, req_attr, publisher_name):
        """
        Sign a single attribute, including null/empty/unset attributes
        @req_attr str this user's attribute to sign in place
        @publisher_name str a publisher name (will be set in signature.publisher.name) which corresponds to the
        signing key
        """
        req_attrs = req_attr.split(".")  # Support subitems/subattributes such as 'access_information.ldap'
        if len(req_attrs) == 1:
            attr = self.__dict__[req_attr]
        else:
            attr = self.__dict__[req_attrs[0]][req_attrs[1]]
        return self._sign_attribute(attr, publisher_name)

    def _attribute_value_set(self, attr, strict=True):
        """
        Checks if an attribute is used/set, ie not null
        @attr dict a complete CIS Profilev2 attribute (such as {'test': {'value': null}})
        @strict bool if True then only null values will be ignored, if False then empty strings/Lists/Dicts will also be
        ignored
        returns: True if the attribute has a value, False if not
        """

        # Note that None is the JSON `null` equivalent (and not "null" is not the string "null")
        if "value" in attr:
            if attr["value"] is None:
                return False
            elif isinstance(attr["value"], bool):
                return True
            elif not strict and len(attr["value"]) == 0:
                return False
        elif "values" in attr:
            if attr["values"] is None:
                return False
            elif not strict and len(attr["values"]) == 0:
                return False
        else:
            raise KeyError("Did not find value in attribute", attr)
        return True

    def _sign_attribute(self, attr, publisher_name):
        """
        Perform the actual signature operation
        See also https://github.com/mozilla-iam/cis/blob/profilev2/docs/Profiles.md
        @attr: a CIS Profilev2 attribute
        @publisher_name str a publisher name (will be set in signature.publisher.name) which corresponds to the
        signing key
        This method will not allow signing NULL (None) attributes
        """
        if not self._attribute_value_set(attr):
            logger.error(
                "Disallowing signing of NULL (None) value(s) attribute: {} for publisher {}".format(
                    attr, publisher_name
                )
            )
            raise cis_profile.exceptions.SignatureRefused("Signing NULL (None) attribute is forbidden")
        logger.debug("Will sign {} for publisher {}".format(attr, publisher_name))
        # Extract the attribute without the signature structure itself
        attrnosig = attr.copy()
        del attrnosig["signature"]
        self.__signop.load(attrnosig)

        # Add the signed attribute back to the original complete attribute structure (with the signature struct)
        # This ensure we also don't touch any existing non-publisher signatures
        sigattr = attr["signature"]["publisher"]
        sigattr["name"] = publisher_name
        sigattr["alg"] = "RS256"  # Currently hardcoded in cis_crypto
        sigattr["typ"] = "JWS"  # ""
        sigattr["value"] = self.__signop.jws(publisher_name)
        return attr

    def _filter_all(self, level, valid, check):
        """
        Recursively filters out (i.e. deletes) attribute values.
        @level dict of an attribute. This can be self.__dict__ for the top level (recurses through all attributes)
        @valid list of valid attributes values, i.e. attribute values that will be retained
        @check str the attribute to check
        """
        todel = []
        for attr in level.keys():
            if attr.startswith("_") or not isinstance(level[attr], dict):
                continue
            if "metadata" not in level[attr].keys():
                self._filter_all(valid=valid, level=level[attr], check=check)
            elif level[attr]["metadata"][check] not in valid:
                todel.append(attr)

        for _ in todel:
            logger.debug("Removing attribute {} because it's not in {}".format(_, valid))
            del level[_]<|MERGE_RESOLUTION|>--- conflicted
+++ resolved
@@ -325,11 +325,6 @@
             return attrs
 
 
-<<<<<<< HEAD
-=======
-            return flat
-
->>>>>>> 00cebf88
         serializer = TypeSerializer()
         return {k: serializer.serialize(v) for k, v in sanitize(user).items()}
 
