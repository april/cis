# CIS Notifications

Change Integration Service version 2 features outbound hooks to notify relying parties that the user
profile may have changed.

## Basic Flow 

The basic flow is as follows.

1. Publisher triggers an authenticated update.
2. It is written to the Dynamodb table using dynamodb transactions. 
3. An event is generated to a dynamodb stream.
4. A webhook service iterates through the single sharded/single partition stream in batches of 10 users.
5. A request payload is generated that contains the following information.
```
    {
        "operation": update,
        "id": ad|Mozilla-LDAP|dinomcvouch,
        "time": {epoch timestamp},
    }
```
6.  The webhook service calls auth0 and signs an authenticated JWT for the API Aud: hook.{prod|dev|test}.{sso.allizom.org|sso.mozilla.com}.
7.  The payload is then posted to all configured relying parties.  These RPs can choose (strongly recommended) to authenticate the inbound notification using standard JWT verification with the auth0 .well-known metadata.


<<<<<<< HEAD
External consumers for hooks are not currently supported.
=======
>>>>>>> d277ebbd

## Setup in the IAM Account

__Required Parameters__
This service requires ssm parameter store.

Required: 

* auth0 client id: standard client id
* auth0 client secret: standard client secret
* api audience: the API aud you set in the auth0 machine to machine auth
* rp_urls : A comma delimited list of strings of where to POST payloads

> The paths for these are configurable using the CIS_SECRET_MANAGER_PATH var.  See the ![`serverless.yml`](serverless_functions/webhook_notifier/serverless.yml serverless.yml) for an example.<|MERGE_RESOLUTION|>--- conflicted
+++ resolved
@@ -22,11 +22,7 @@
 6.  The webhook service calls auth0 and signs an authenticated JWT for the API Aud: hook.{prod|dev|test}.{sso.allizom.org|sso.mozilla.com}.
 7.  The payload is then posted to all configured relying parties.  These RPs can choose (strongly recommended) to authenticate the inbound notification using standard JWT verification with the auth0 .well-known metadata.
 
-
-<<<<<<< HEAD
 External consumers for hooks are not currently supported.
-=======
->>>>>>> d277ebbd
 
 ## Setup in the IAM Account
 
