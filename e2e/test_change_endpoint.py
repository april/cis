--- conflicted
+++ resolved
@@ -100,11 +100,7 @@
 
     def test_deleting_a_profile(self):
         return
-<<<<<<< HEAD
-        base_url = helpers.get_url_dict().get("change")
-=======
         base_url = self.helper_configuration.get_url_dict().get("change")
->>>>>>> a6e0da58
         if os.getenv("CIS_ENVIRONMENT", "development") == "development":
             wk = WellKnown()
             access_token = self.exchange_for_access_token()
